--- conflicted
+++ resolved
@@ -12,11 +12,7 @@
 from homeassistant.helpers.device_registry import DeviceInfo
 
 from . import eflib
-<<<<<<< HEAD
 from .const import CONF_USER_ID, DOMAIN, MANUFACTURER
-=======
-from .const import DOMAIN, MANUFACTURER, CONF_USER_ID
->>>>>>> 8fd6bf62
 
 PLATFORMS: list[Platform] = [
     Platform.SENSOR,
