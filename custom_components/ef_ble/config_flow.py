--- conflicted
+++ resolved
@@ -45,10 +45,7 @@
 
         self._user_id: str = ""
         self._email: str = ""
-<<<<<<< HEAD
-=======
         self._password: str = ""
->>>>>>> 8fd6bf62
         self._user_id_validated: bool = False
         self._collapsed = True
 
@@ -103,13 +100,9 @@
                         vol.Schema(
                             {
                                 vol.Optional(CONF_EMAIL, default=self._email): str,
-<<<<<<< HEAD
-                                vol.Optional(CONF_PASSWORD): str,
-=======
                                 vol.Optional(
                                     CONF_PASSWORD, default=self._password
                                 ): str,
->>>>>>> 8fd6bf62
                             }
                         ),
                         {"collapsed": self._collapsed},
@@ -168,13 +161,9 @@
                         vol.Schema(
                             {
                                 vol.Optional(CONF_EMAIL, default=self._email): str,
-<<<<<<< HEAD
-                                vol.Optional(CONF_PASSWORD): str,
-=======
                                 vol.Optional(
                                     CONF_PASSWORD, default=self._password
                                 ): str,
->>>>>>> 8fd6bf62
                             }
                         ),
                         {"collapsed": self._collapsed},
@@ -221,21 +210,6 @@
         self._user_id_validated = False
 
         self._email = user_input.get("login", {}).get(CONF_EMAIL, "")
-<<<<<<< HEAD
-        password = user_input.get("login", {}).get(CONF_PASSWORD, "")
-        user_id = user_input.get(CONF_USER_ID, "")
-        self._collapsed = False
-
-        if not self._email and not password and not user_id:
-            return {CONF_USER_ID: "User ID cannot be empty"}
-
-        if self._email or password:
-            if not self._email:
-                return {"login": "email_empty"}
-            if not password:
-                return {"login": "password_empty"}
-            return await self._ecoflow_login(self._email, password)
-=======
         self._password = user_input.get("login", {}).get(CONF_PASSWORD, "")
         user_id = user_input.get(CONF_USER_ID, "")
         self._collapsed = False
@@ -249,7 +223,6 @@
             if not self._password:
                 return {"login": "password_empty"}
             return await self._ecoflow_login(self._email, self._password)
->>>>>>> 8fd6bf62
 
         self._user_id = user_id
 
@@ -313,9 +286,6 @@
 
             self._user_id = result_json["data"]["user"]["userId"]
         self._email = ""
-<<<<<<< HEAD
-=======
         self._password = ""
->>>>>>> 8fd6bf62
         self._collapsed = True
         return {}