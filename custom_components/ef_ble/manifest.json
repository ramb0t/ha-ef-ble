{
    "domain": "ef_ble",
    "name": "EcoFlow BLE (Unofficial)",

    "bluetooth": [
        {
            "local_name": "EF-HD3*",
            "manufacturer_id": 46517,
            "manufacturer_data_start": [19, 72, 68, 51, 49, 90, 65, 83, 52, 88, 71, 52, 80],
            "connectable": true
        },
        {
            "local_name": "EF-YJ*",
            "manufacturer_id": 46517,
            "manufacturer_data_start": [19, 89, 55, 49, 49, 90, 65, 66, 53, 83, 71, 50, 82],
            "connectable": true
        },
        {
            "local_name": "EF-R3*",
            "manufacturer_id": 46517,
            "manufacturer_data_start": [19, 82, 54],
            "connectable": true
        },
        {
            "local_name": "EF-D3*",
            "manufacturer_id": 46517,
            "manufacturer_data_start": [19, 80, 50, 51, 49],
            "connectable": true
        },
        {
            "local_name": "EF-D3*",
            "manufacturer_id": 46517,
            "manufacturer_data_start": [19, 80, 51, 53, 49],
            "connectable": true
        },
        {
            "local_name": "EF-D3*",
            "manufacturer_id": 46517,
            "manufacturer_data_start": [19, 68, 51, 54, 49],
            "connectable": true
        },
        {
            "local_name": "EF-DP3*",
            "manufacturer_id": 46517,
            "manufacturer_data_start": [19, 77, 82, 53, 49],
            "connectable": true
        }
    ],

    "codeowners": ["@rabits"],
    "config_flow": true,
    "dependencies": ["bluetooth_adapters"],
    "documentation": "https://github.com/rabits/ha-ef-ble/wiki",
    "integration_type": "device",
    "iot_class": "local_push",
    "issue_tracker": "https://github.com/rabits/ha-ef-ble/issues",
    "loggers": ["custom_components.ef_ble"],

    "requirements": [
        "ecdsa",
        "crc",
        "PyCryptodome",
        "protobuf"
    ],

<<<<<<< HEAD
    "version": "0.4.3"
=======
    "version": "0.10.0"
>>>>>>> 8fd6bf62
}<|MERGE_RESOLUTION|>--- conflicted
+++ resolved
@@ -63,9 +63,5 @@
         "protobuf"
     ],
 
-<<<<<<< HEAD
-    "version": "0.4.3"
-=======
     "version": "0.10.0"
->>>>>>> 8fd6bf62
 }